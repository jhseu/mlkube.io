--- conflicted
+++ resolved
@@ -13,46 +13,22 @@
 
 def GetGitHash(root_dir):
   # The image tag is based on the githash.
-<<<<<<< HEAD
-  git_hash = run_and_output(["git", "rev-parse", "--short", "HEAD"], cwd=root_dir)
-  git_hash=git_hash.strip()
-  modified_files = run_and_output(["git", "ls-files", "--modified"], cwd=root_dir)
-  untracked_files = run_and_output(
+  git_hash = subprocess.check_output(["git", "rev-parse", "--short", "HEAD"],
+                                     cwd=root_dir).decode("utf-8")
+  git_hash = git_hash.strip()
+
+  modified_files = subprocess.check_output(["git", "ls-files", "--modified"],
+                                           cwd=root_dir)
+  untracked_files = subprocess.check_output(
       ["git", "ls-files", "--others", "--exclude-standard"], cwd=root_dir)
-  unfiltered = []
-  unfiltered.extend(modified_files.split())
-  unfiltered.extend(untracked_files)
+  if modified_files or untracked_files:
+    diff= subprocess.check_output(["git", "diff"], cwd=root_dir)
 
-  # exclude the training-job-chart files since the chart code isn't in
-  # the image. This allows us to modify the helm chart to point at a new image
-  # without the hash ending up "dirty".
-  exclude_dirs = ["tf-job-operator-chart"]
-  filtered = []
-  for f in unfiltered:
-    exclude = False
-    for d in exclude_dirs:
-      if f.startswith(d):
-        exclude = True
-    if not exclude:
-      filtered.append(f)
-
-  if filtered:
-    diff= run_and_output(["git", "diff"], cwd=root_dir)
-=======
-  git_hash = subprocess.check_output(["git", "rev-parse", "--short", "HEAD"]).decode("utf-8") 
-  git_hash = git_hash.strip()
-  
-  modified_files = subprocess.check_output(["git", "ls-files", "--modified"])
-  untracked_files = subprocess.check_output(
-      ["git", "ls-files", "--others", "--exclude-standard"])
-  if modified_files or untracked_files:
-    diff= subprocess.check_output(["git", "diff"])
->>>>>>> 7a05c260
     sha = hashlib.sha256()
     sha.update(diff)
     diffhash = sha.hexdigest()[0:7]
-    git_hash = "{0}-dirty-{1}".format(git_hash, diffhash) 
-    
+    git_hash = "{0}-dirty-{1}".format(git_hash, diffhash)
+
   return git_hash
 
 def run(command, cwd=None):
@@ -153,8 +129,8 @@
          "--tag=" + image, "--project=" + args.project ])
   else:
     run(["docker", "build", "-t", image,  context_dir])
-    logging.info("Built image: %s", image)  
-    
+    logging.info("Built image: %s", image)
+
     if args.should_push:
       run(["gcloud", "docker", "--", "push", image])
       logging.info("Pushed image: %s", image)

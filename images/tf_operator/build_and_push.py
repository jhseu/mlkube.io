--- conflicted
+++ resolved
@@ -13,11 +13,10 @@
 
 def GetGitHash(root_dir):
   # The image tag is based on the githash.
-<<<<<<< HEAD
-  git_hash = run(["git", "rev-parse", "--short", "HEAD"], cwd=root_dir)
+  git_hash = run_and_output(["git", "rev-parse", "--short", "HEAD"], cwd=root_dir)
   git_hash=git_hash.strip()
-  modified_files = run(["git", "ls-files", "--modified"], cwd=root_dir)
-  untracked_files = run(
+  modified_files = run_and_output(["git", "ls-files", "--modified"], cwd=root_dir)
+  untracked_files = run_and_output(
       ["git", "ls-files", "--others", "--exclude-standard"], cwd=root_dir)
   unfiltered = []
   unfiltered.extend(modified_files.split())
@@ -37,15 +36,7 @@
       filtered.append(f)
 
   if filtered:
-=======
-  git_hash = subprocess.check_output(["git", "rev-parse", "--short", "HEAD"])
-  git_hash = git_hash.strip()
-  modified_files = subprocess.check_output(["git", "ls-files", "--modified"])
-  untracked_files = subprocess.check_output(
-      ["git", "ls-files", "--others", "--exclude-standard"])
-  if modified_files or untracked_files:
->>>>>>> 383eafd5
-    diff= subprocess.check_output(["git", "diff"])
+    diff= run_and_output(["git", "diff"], cwd=root_dir)
     sha = hashlib.sha256()
     sha.update(diff)
     diffhash = sha.hexdigest()[0:7]
@@ -54,7 +45,13 @@
 
 def run(command, cwd=None):
   logging.info("Running: %s", " ".join(command))
-  output=subprocess.check_output(command, cwd=cwd).decode("utf-8")
+  subprocess.check_call(command, cwd=cwd)
+
+def run_and_output(command, cwd=None):
+  logging.info("Running: %s", " ".join(command))
+  # The output won't be available until the command completes.
+  # So prefer using run if we don't need to return the output.
+  output = subprocess.check_output(command, cwd=cwd).decode("utf-8")
   print(output)
   return output
 

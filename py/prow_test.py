import json
import unittest

import mock
from google.cloud import storage  # pylint: disable=no-name-in-module

from py import prow


class TestProw(unittest.TestCase):

  @mock.patch("prow.time.time")
  def testCreateFinished(self, mock_time):  # pylint: disable=no-self-use
    """Test create finished"""
    mock_time.return_value = 1000
    gcs_client = mock.MagicMock(spec=storage.Client)
    blob = prow.create_finished(gcs_client, "gs://bucket/output", True)

    expected = {
      "timestamp": 1000,
      "result": "SUCCESS",
      "metadata": {},
    }
    blob.upload_from_string.assert_called_once_with(json.dumps(expected))

  @mock.patch("prow.time.time")
  def testCreateStartedPeriodic(self, mock_time):  # pylint: disable=no-self-use
    """Test create started for periodic job."""
    mock_time.return_value = 1000
    gcs_client = mock.MagicMock(spec=storage.Client)
    blob = prow.create_started(gcs_client, "gs://bucket/output", "abcd")

    expected = {
      "timestamp": 1000,
      "repos": {
        "kubeflow/tf-operator": "abcd",
      },
    }
    blob.upload_from_string.assert_called_once_with(json.dumps(expected))

  def testGetSymlinkOutput(self):
    location = prow.get_symlink_output("10", "mlkube-build-presubmit", "20")
<<<<<<< HEAD
    self.assertEquals(
      "gs://kubernetes-jenkins/pr-logs/directory/mlkube-build-presubmit/20.txt",
      location)
=======
    self.assertEqual(
        "gs://kubernetes-jenkins/pr-logs/directory/mlkube-build-presubmit/20.txt",
        location)
>>>>>>> 08071b30

  def testCreateSymlinkOutput(self):  # pylint: disable=no-self-use
    """Test create started for periodic job."""
    gcs_client = mock.MagicMock(spec=storage.Client)
    blob = prow.create_symlink(gcs_client, "gs://bucket/symlink",
                               "gs://bucket/output")

    blob.upload_from_string.assert_called_once_with("gs://bucket/output")

  @mock.patch("py.prow.test_util.get_num_failures")
  @mock.patch("py.prow._get_actual_junit_files")
  def testCheckNoErrorsSuccess(self, mock_get_junit, mock_get_failures):
    # Verify that check no errors returns true when there are no errors
    gcs_client = mock.MagicMock(spec=storage.Client)
    artifacts_dir = "gs://some_dir"
    mock_get_junit.return_value = set(["junit_1.xml"])
    mock_get_failures.return_value = 0
    junit_files = ["junit_1.xml"]
    self.assertTrue(
      prow.check_no_errors(gcs_client, artifacts_dir, junit_files))

  @mock.patch("py.prow.test_util.get_num_failures")
  @mock.patch("py.prow._get_actual_junit_files")
  def testCheckNoErrorsFailure(self, mock_get_junit, mock_get_failures):
    # Verify that check no errors returns false when a junit
    # file reports an error.
    gcs_client = mock.MagicMock(spec=storage.Client)
    artifacts_dir = "gs://some_dir"
    mock_get_junit.return_value = set(["junit_1.xml"])
    mock_get_failures.return_value = 1
    junit_files = ["junit_1.xml"]
    self.assertFalse(
      prow.check_no_errors(gcs_client, artifacts_dir, junit_files))

  @mock.patch("py.prow.test_util.get_num_failures")
  @mock.patch("py.prow._get_actual_junit_files")
  def testCheckNoErrorsFailureExtraJunit(self, mock_get_junit,
                                         mock_get_failures):
    # Verify that check no errors returns false when there are extra
    # junit files
    gcs_client = mock.MagicMock(spec=storage.Client)
    artifacts_dir = "gs://some_dir"
    mock_get_junit.return_value = set(["junit_0.xml", "junit_1.xml"])
    mock_get_failures.return_value = 0
    junit_files = ["junit_1.xml"]
    self.assertFalse(
      prow.check_no_errors(gcs_client, artifacts_dir, junit_files))


if __name__ == "__main__":
  unittest.main()<|MERGE_RESOLUTION|>--- conflicted
+++ resolved
@@ -8,7 +8,6 @@
 
 
 class TestProw(unittest.TestCase):
-
   @mock.patch("prow.time.time")
   def testCreateFinished(self, mock_time):  # pylint: disable=no-self-use
     """Test create finished"""
@@ -17,9 +16,9 @@
     blob = prow.create_finished(gcs_client, "gs://bucket/output", True)
 
     expected = {
-      "timestamp": 1000,
-      "result": "SUCCESS",
-      "metadata": {},
+        "timestamp": 1000,
+        "result": "SUCCESS",
+        "metadata": {},
     }
     blob.upload_from_string.assert_called_once_with(json.dumps(expected))
 
@@ -31,24 +30,18 @@
     blob = prow.create_started(gcs_client, "gs://bucket/output", "abcd")
 
     expected = {
-      "timestamp": 1000,
-      "repos": {
-        "kubeflow/tf-operator": "abcd",
-      },
+        "timestamp": 1000,
+        "repos": {
+            "kubeflow/tf-operator": "abcd",
+        },
     }
     blob.upload_from_string.assert_called_once_with(json.dumps(expected))
 
   def testGetSymlinkOutput(self):
     location = prow.get_symlink_output("10", "mlkube-build-presubmit", "20")
-<<<<<<< HEAD
-    self.assertEquals(
-      "gs://kubernetes-jenkins/pr-logs/directory/mlkube-build-presubmit/20.txt",
-      location)
-=======
     self.assertEqual(
         "gs://kubernetes-jenkins/pr-logs/directory/mlkube-build-presubmit/20.txt",
         location)
->>>>>>> 08071b30
 
   def testCreateSymlinkOutput(self):  # pylint: disable=no-self-use
     """Test create started for periodic job."""
@@ -67,8 +60,8 @@
     mock_get_junit.return_value = set(["junit_1.xml"])
     mock_get_failures.return_value = 0
     junit_files = ["junit_1.xml"]
-    self.assertTrue(
-      prow.check_no_errors(gcs_client, artifacts_dir, junit_files))
+    self.assertTrue(prow.check_no_errors(gcs_client, artifacts_dir,
+                                         junit_files))
 
   @mock.patch("py.prow.test_util.get_num_failures")
   @mock.patch("py.prow._get_actual_junit_files")
@@ -80,13 +73,12 @@
     mock_get_junit.return_value = set(["junit_1.xml"])
     mock_get_failures.return_value = 1
     junit_files = ["junit_1.xml"]
-    self.assertFalse(
-      prow.check_no_errors(gcs_client, artifacts_dir, junit_files))
+    self.assertFalse(prow.check_no_errors(gcs_client, artifacts_dir,
+                                          junit_files))
 
   @mock.patch("py.prow.test_util.get_num_failures")
   @mock.patch("py.prow._get_actual_junit_files")
-  def testCheckNoErrorsFailureExtraJunit(self, mock_get_junit,
-                                         mock_get_failures):
+  def testCheckNoErrorsFailureExtraJunit(self, mock_get_junit, mock_get_failures):
     # Verify that check no errors returns false when there are extra
     # junit files
     gcs_client = mock.MagicMock(spec=storage.Client)
@@ -94,9 +86,7 @@
     mock_get_junit.return_value = set(["junit_0.xml", "junit_1.xml"])
     mock_get_failures.return_value = 0
     junit_files = ["junit_1.xml"]
-    self.assertFalse(
-      prow.check_no_errors(gcs_client, artifacts_dir, junit_files))
-
-
+    self.assertFalse(prow.check_no_errors(gcs_client, artifacts_dir,
+                                          junit_files))
 if __name__ == "__main__":
   unittest.main()
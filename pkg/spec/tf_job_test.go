package spec

import (
	"fmt"
	"reflect"
	"testing"

	"github.com/gogo/protobuf/proto"
	"github.com/tensorflow/k8s/pkg/util"
	"k8s.io/api/core/v1"
	"k8s.io/apimachinery/pkg/api/resource"
)

func TestAddAccelertor(t *testing.T) {
	type testCase struct {
		in       *TfJobSpec
		expected *TfJobSpec
		config   map[string]AcceleratorConfig
	}

	testCases := []testCase{
		// Case 1 checks that we look at requests.
		{
			in: &TfJobSpec{
				ReplicaSpecs: []*TfReplicaSpec{
					{
						Replicas: proto.Int32(2),
						TfPort:   proto.Int32(10),
						Template: &v1.PodTemplateSpec{
							Spec: v1.PodSpec{
								Containers: []v1.Container{
									{
										Name: "tensorflow",
										Resources: v1.ResourceRequirements{
											Requests: map[v1.ResourceName]resource.Quantity{
												"nvidia-gpu": resource.MustParse("1"),
											},
										},
									},
								},
							},
						},
						TfReplicaType: PS,
					},
				},
			},
			expected: &TfJobSpec{
				ReplicaSpecs: []*TfReplicaSpec{
					{
						Replicas: proto.Int32(2),
						TfPort:   proto.Int32(10),
						Template: &v1.PodTemplateSpec{
							Spec: v1.PodSpec{
								Containers: []v1.Container{
									{
										Name: "tensorflow",
										Resources: v1.ResourceRequirements{
											Requests: map[v1.ResourceName]resource.Quantity{
												"nvidia-gpu": resource.MustParse("1"),
											},
										},
										VolumeMounts: []v1.VolumeMount{
											{
												Name:      "cuda-lib",
												MountPath: "/usr/local/cuda",
											},
										},
									},
								},
								Volumes: []v1.Volume{
									{
										Name: "cuda-lib",
										VolumeSource: v1.VolumeSource{
											HostPath: &v1.HostPathVolumeSource{
												Path: "/home/cuda",
											},
										},
									},
								},
							},
						},
						TfReplicaType: PS,
					},
				},
			},
			config: map[string]AcceleratorConfig{
				"nvidia-gpu": AcceleratorConfig{
					Volumes: []AcceleratorVolume{
						{
							Name:      "cuda-lib",
							HostPath:  "/home/cuda",
							MountPath: "/usr/local/cuda",
						},
					},
				},
			},
		},
		// Case 2 checks that we look at limit.
		{
			in: &TfJobSpec{
				ReplicaSpecs: []*TfReplicaSpec{
					{
						Replicas: proto.Int32(2),
						TfPort:   proto.Int32(10),
						Template: &v1.PodTemplateSpec{
							Spec: v1.PodSpec{
								Containers: []v1.Container{
									{
										Name: "tensorflow",
										Resources: v1.ResourceRequirements{
											Limits: map[v1.ResourceName]resource.Quantity{
												"nvidia-gpu": resource.MustParse("1"),
											},
										},
									},
								},
							},
						},
						TfReplicaType: PS,
					},
				},
			},
			expected: &TfJobSpec{
				ReplicaSpecs: []*TfReplicaSpec{
					{
						Replicas: proto.Int32(2),
						TfPort:   proto.Int32(10),
						Template: &v1.PodTemplateSpec{
							Spec: v1.PodSpec{
								Containers: []v1.Container{
									{
										Name: "tensorflow",
										Resources: v1.ResourceRequirements{
											Limits: map[v1.ResourceName]resource.Quantity{
												"nvidia-gpu": resource.MustParse("1"),
											},
										},
										VolumeMounts: []v1.VolumeMount{
											{
												Name:      "cuda-lib",
												MountPath: "/usr/local/cuda",
											},
										},
									},
								},
								Volumes: []v1.Volume{
									{
										Name: "cuda-lib",
										VolumeSource: v1.VolumeSource{
											HostPath: &v1.HostPathVolumeSource{
												Path: "/home/cuda",
											},
										},
									},
								},
							},
						},
						TfReplicaType: PS,
					},
				},
			},
			config: map[string]AcceleratorConfig{
				"nvidia-gpu": AcceleratorConfig{
					Volumes: []AcceleratorVolume{
						{
							Name:      "cuda-lib",
							HostPath:  "/home/cuda",
							MountPath: "/usr/local/cuda",
						},
					},
				},
			},
		},
		// Case 3 no GPUs
		{
			in: &TfJobSpec{
				ReplicaSpecs: []*TfReplicaSpec{
					{
						Replicas: proto.Int32(2),
						TfPort:   proto.Int32(10),
						Template: &v1.PodTemplateSpec{
							Spec: v1.PodSpec{
								Containers: []v1.Container{
									{
										Name: "tensorflow",
									},
								},
							},
						},
						TfReplicaType: PS,
					},
				},
			},
			expected: &TfJobSpec{
				ReplicaSpecs: []*TfReplicaSpec{
					{
						Replicas: proto.Int32(2),
						TfPort:   proto.Int32(10),
						Template: &v1.PodTemplateSpec{
							Spec: v1.PodSpec{
								Containers: []v1.Container{
									{
										Name: "tensorflow",
									},
								},
							},
						},
						TfReplicaType: PS,
					},
				},
			},
			config: map[string]AcceleratorConfig{
				"nvidia-gpu": AcceleratorConfig{
					Volumes: []AcceleratorVolume{
						{
							Name:      "cuda-lib",
							HostPath:  "/home/cuda",
							MountPath: "/usr/local/cuda",
						},
					},
				},
			},
		},
	}

	for _, c := range testCases {
		if err := c.in.ConfigureAccelerators(c.config); err != nil {
			t.Errorf("ConfigureAccelerators error; %v", err)
		}
		if !reflect.DeepEqual(c.in, c.expected) {
			t.Errorf("Want\n%v; Got\n %v", util.Pformat(c.expected), util.Pformat(c.in))
		}
	}
}

func TestSetDefaults(t *testing.T) {
	type testCase struct {
		in       *TfJobSpec
		expected *TfJobSpec
	}

	testCases := []testCase{
		{
			in: &TfJobSpec{
				ReplicaSpecs: []*TfReplicaSpec{
					{
						Template: &v1.PodTemplateSpec{
							Spec: v1.PodSpec{
								Containers: []v1.Container{
									{
										Name: "tensorflow",
									},
								},
							},
						},
					},
				},
				TfImage: "tensorflow/tensorflow:1.3.0",
			},
			expected: &TfJobSpec{
				ReplicaSpecs: []*TfReplicaSpec{
					{
						Replicas: proto.Int32(1),
						TfPort:   proto.Int32(2222),
						Template: &v1.PodTemplateSpec{
							Spec: v1.PodSpec{
								Containers: []v1.Container{
									{
										Name: "tensorflow",
									},
								},
							},
						},
						TfReplicaType: MASTER,
					},
				},
				TfImage: "tensorflow/tensorflow:1.3.0",
				TerminationPolicy: &TerminationPolicySpec{
					Chief: &ChiefSpec{
						ReplicaName:  "MASTER",
						ReplicaIndex: 0,
					},
				},
			},
		},
		{
			in: &TfJobSpec{
				ReplicaSpecs: []*TfReplicaSpec{
					{
						TfReplicaType: PS,
					},
				},
				TfImage: "tensorflow/tensorflow:1.4.0",
			},
			expected: &TfJobSpec{
				ReplicaSpecs: []*TfReplicaSpec{
					{
						Replicas: proto.Int32(1),
						TfPort:   proto.Int32(2222),
						Template: &v1.PodTemplateSpec{
							Spec: v1.PodSpec{
								Containers: []v1.Container{
									v1.Container{
										Image: "tensorflow/tensorflow:1.4.0",
										Name:  "tensorflow",
										VolumeMounts: []v1.VolumeMount{
											v1.VolumeMount{
												Name:      "ps-config-volume",
												MountPath: "/ps-server",
											},
										},
									},
								},
								RestartPolicy: v1.RestartPolicyOnFailure,
							},
						},
						TfReplicaType: PS,
						IsDefaultPS:   true,
					},
				},
				TfImage: "tensorflow/tensorflow:1.4.0",
				TerminationPolicy: &TerminationPolicySpec{
					Chief: &ChiefSpec{
						ReplicaName:  "MASTER",
						ReplicaIndex: 0,
					},
				},
			},
		},
		{
			in: &TfJobSpec{
				ReplicaSpecs: []*TfReplicaSpec{
					{
						TfReplicaType: PS,
					},
				},
			},
			expected: &TfJobSpec{
				ReplicaSpecs: []*TfReplicaSpec{
					{
						Replicas: proto.Int32(1),
						TfPort:   proto.Int32(2222),
						Template: &v1.PodTemplateSpec{
							Spec: v1.PodSpec{
								Containers: []v1.Container{
									v1.Container{
										Image: "tensorflow/tensorflow:1.3.0",
										Name:  "tensorflow",
										VolumeMounts: []v1.VolumeMount{
											v1.VolumeMount{
												Name:      "ps-config-volume",
												MountPath: "/ps-server",
											},
										},
									},
								},
								RestartPolicy: v1.RestartPolicyOnFailure,
							},
						},
						TfReplicaType: PS,
						IsDefaultPS:   true,
					},
				},
				TfImage: "tensorflow/tensorflow:1.3.0",
				TerminationPolicy: &TerminationPolicySpec{
					Chief: &ChiefSpec{
						ReplicaName:  "MASTER",
						ReplicaIndex: 0,
					},
				},
			},
		},
	}

	for i, c := range testCases {
		t.Run(fmt.Sprintf("%d", i), func(t *testing.T) {
			if err := c.in.SetDefaults(c.in.TfImage); err != nil {
				t.Errorf("SetDefaults error; %v", err)
			}
			if !reflect.DeepEqual(c.in, c.expected) {
				t.Errorf("Want\n%v; Got\n %v", util.Pformat(c.expected), util.Pformat(c.in))
			}
		})
	}
}

func TestValidate(t *testing.T) {
	type testCase struct {
		in       *TfJobSpec
		expectingError bool
	}

	testCases := []testCase{
		{
			in: &TfJobSpec{
				ReplicaSpecs: []*TfReplicaSpec{
					{
						Template: &v1.PodTemplateSpec{
							Spec: v1.PodSpec{
								Containers: []v1.Container{
									{
										Name: "tensorflow",
									},
								},
							},
						},
						TfReplicaType: MASTER,
						Replicas: proto.Int32(1),
					},
				},
				TfImage: "tensorflow/tensorflow:1.3.0",
			},
			expectingError: false,
		},
		{
			in: &TfJobSpec{
				ReplicaSpecs: []*TfReplicaSpec{
					{
						Template: &v1.PodTemplateSpec{
							Spec: v1.PodSpec{
								Containers: []v1.Container{
									{
										Name: "tensorflow",
									},
								},
							},
						},
						TfReplicaType: WORKER,
						Replicas: proto.Int32(1),
					},
				},
				TfImage: "tensorflow/tensorflow:1.3.0",
			},
			expectingError: true,
		},
		{
			in: &TfJobSpec{
				ReplicaSpecs: []*TfReplicaSpec{
					{
						Template: &v1.PodTemplateSpec{
							Spec: v1.PodSpec{
								Containers: []v1.Container{
									{
										Name: "tensorflow",
									},
								},
							},
						},
						TfReplicaType: WORKER,
						Replicas: proto.Int32(1),
					},
				},
				TfImage: "tensorflow/tensorflow:1.3.0",
				TerminationPolicy: &TerminationPolicySpec{
					Chief: &ChiefSpec{
						ReplicaName: "WORKER",
						ReplicaIndex: 0,
					},
				},
			},
			expectingError: false,
		},
	}

	for _, c := range testCases {
<<<<<<< HEAD
		c.in.SetDefaults()
=======
		c.in.SetDefaults("")
>>>>>>> cb1e0538
		if err := c.in.Validate(); (err != nil) != c.expectingError {
			t.Errorf("unexpected validation result: %v", err)
		}
	}
}<|MERGE_RESOLUTION|>--- conflicted
+++ resolved
@@ -463,11 +463,7 @@
 	}
 
 	for _, c := range testCases {
-<<<<<<< HEAD
-		c.in.SetDefaults()
-=======
 		c.in.SetDefaults("")
->>>>>>> cb1e0538
 		if err := c.in.Validate(); (err != nil) != c.expectingError {
 			t.Errorf("unexpected validation result: %v", err)
 		}

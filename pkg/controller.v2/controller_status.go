--- conflicted
+++ resolved
@@ -165,10 +165,7 @@
 	var realChiefPendingReason string
 	var realChiefFailedReason string
 
-<<<<<<< HEAD
-=======
 	//get real chief for TFJob
->>>>>>> 76fa3205
 	if chiefReplicas == 0 {
 		realChiefRunningReason = workerRunningReason
 		realChiefFailedReason = workerFailedReason
@@ -181,10 +178,7 @@
 		realChiefPendingReason = chiefPendingReason
 	}
 
-<<<<<<< HEAD
-=======
 	restartPolicy := getRestartPolicy(tfjob)
->>>>>>> 76fa3205
 	if status[psRunningReason] == psReplicas && status[realChiefRunningReason] == 1 {
 		//Running
 		msg := fmt.Sprintf("TFJob %s is running.", tfjob.Name)
@@ -208,13 +202,9 @@
 		}
 
 	}
-<<<<<<< HEAD
-	if status[psFailedReason] != 0 || status[realChiefFailedReason] != 0 {
-=======
 	if (restartPolicy[tfv1alpha2.TFReplicaTypeChief] == tfv1alpha2.RestartPolicyNever ||
 		restartPolicy[tfv1alpha2.TFReplicaTypePS] == tfv1alpha2.RestartPolicyNever) &&
 		(status[psFailedReason] != 0 || status[realChiefFailedReason] != 0) {
->>>>>>> 76fa3205
 		//Failed
 		msg := fmt.Sprintf("TFJob %s is failed.", tfjob.Name)
 		now := metav1.Now()
@@ -226,11 +216,7 @@
 		}
 
 	}
-<<<<<<< HEAD
-	if status[psRunningReason] == psReplicas && status[realChiefPendingReason] == 1 && tfjob.Status.Conditions[len(tfjob.Status.Conditions)-1].Type == tfv1alpha2.TFJobFailed {
-=======
 	if status[psRunningReason] == psReplicas && status[realChiefPendingReason] == 1 {
->>>>>>> 76fa3205
 		//Restarting
 		msg := fmt.Sprintf("TFJob %s is restarting ", tfjob.Name)
 		now := metav1.Now()
@@ -264,8 +250,6 @@
 	return nil
 }
 
-<<<<<<< HEAD
-=======
 // get restartPolicy for tfjob
 func getRestartPolicy(tfjob *tfv1alpha2.TFJob) map[tfv1alpha2.TFReplicaType]tfv1alpha2.RestartPolicy {
 	restartPolicy := make(map[tfv1alpha2.TFReplicaType]tfv1alpha2.RestartPolicy)
@@ -276,7 +260,6 @@
 	return restartPolicy
 }
 
->>>>>>> 76fa3205
 //count status for TFJob(worker-0/chief/ps)
 func countTFJobTypeStatus(tfjob *tfv1alpha2.TFJob, replicasStatus map[string]v1.PodPhase) map[string]int {
 	status := make(map[string]int)
@@ -395,28 +378,10 @@
 func addTFJobReplicaStatuses(rtype tfv1alpha2.TFReplicaType, index int, pod *v1.Pod, rstatus map[string]v1.PodPhase) {
 	var key string
 	if index == -1 {
-<<<<<<< HEAD
-=======
-		fmt.Printf("index type:%v\n", rtype)
->>>>>>> 76fa3205
 		key = string(rtype)
 	} else {
 		key = string(rtype) + "-" + strconv.Itoa(index)
 	}
-<<<<<<< HEAD
-	for _, val := range pod.Status.ContainerStatuses {
-=======
-	/*for _, val := range pod.Status.ContainerStatuses {
->>>>>>> 76fa3205
-		if val.State.Waiting != nil {
-			rstatus[key] = v1.PodFailed
-			return
-		}
-<<<<<<< HEAD
-	}
-=======
-	}*/
->>>>>>> 76fa3205
 	rstatus[key] = pod.Status.Phase
 }
 
@@ -434,12 +399,6 @@
 
 // getCondition returns the condition with the provided type.
 func getCondition(status tfv1alpha2.TFJobStatus, condType tfv1alpha2.TFJobConditionType) *tfv1alpha2.TFJobCondition {
-	/*for i := range status.Conditions {
-		c := status.Conditions[i]
-		if c.Type == condType {
-			return &c
-		}
-	}*/
 	if len(status.Conditions) > 0 {
 		return &status.Conditions[len(status.Conditions)-1]
 	}

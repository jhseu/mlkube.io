--- conflicted
+++ resolved
@@ -160,33 +160,9 @@
 	return nil
 }
 
-<<<<<<< HEAD
-// TODO(jlewi): We can probably delete this.
-
-//func replicaSetStatusToProto(r *TFReplicaSet, status *TFReplicaSetStatus) *tpb.TFReplicaSetStatus {
-//
-//	p := &tpb.TFReplicaSetStatus{
-//		State: status.State.Enum(),
-//		// Type: r.Spec.TfReplicaTypeProcess.Type,
-//		ReplicaStates: make([]*tpb.TFReplicaSetStatus_ReplicaStates, 0),
-//	}
-//
-//	for state, count := range status.ReplicasStates {
-//		p.ReplicaStates = append(p.ReplicaStates, &tpb.TFReplicaSetStatus_ReplicaStates{
-//			State: state.Enum(),
-//			NumReplicas: proto.Int(count),
-//		})
-//	}
-//	return p
-//}
-
 func (j *TrainingJob) GetStatus() (spec.ReplicaState, []*spec.TfReplicaStatus, error) {
 	chief := j.job.Spec.TerminationPolicy.Chief
 	chiefState := spec.ReplicaStateUnknown
-=======
-func (j *TrainingJob) GetStatus() (spec.State, []*spec.TfReplicaStatus, error) {
-	state := spec.StateUnknown
->>>>>>> 0ef953be
 	replicaStatuses := make([]*spec.TfReplicaStatus, 0)
 
 	// The state for each replica.
@@ -202,7 +178,6 @@
 		replicaSetStates[r.Spec.TfReplicaType] = rStatus.State
 
 		replicaStatuses = append(replicaStatuses, &rStatus)
-<<<<<<< HEAD
 
 		if string(r.Spec.TfReplicaType) == string(chief.ReplicaName) {
 			chiefState = r.GetSingleReplicaStatus(int32(chief.ReplicaIndex))
@@ -210,23 +185,6 @@
 	}
 
 	return chiefState, replicaStatuses, nil
-=======
-	}
-
-	chief := j.job.Spec.TerminationPolicy.Chief
-	if v, ok := replicaSetStates[spec.TfReplicaType(chief.ReplicaName)]; ok && v == spec.ReplicaStateSucceeded {
-		state = spec.StateSucceeded
-		return state, replicaStatuses, nil
-	}
-
-	if v, ok := replicaSetStates[spec.TfReplicaType(chief.ReplicaName)]; ok && v == spec.ReplicaStateFailed {
-		state = spec.StateFailed
-		return state, replicaStatuses, nil
-	}
-
-	state = spec.StateRunning
-	return state, replicaStatuses, nil
->>>>>>> 0ef953be
 }
 
 // isRetryableTerminationState returns true if a container terminated in a state
@@ -481,64 +439,7 @@
 				return
 			}
 		case <-time.After(reconcileInterval):
-<<<<<<< HEAD
-			// TODO(jlewi): Can we determine from the TPR status whether we should
-			// Create the resources or not? We need to ensure the resources exist so for
-			// now we always call Create.
-			if j.job.Status.Phase == spec.TfJobPhaseRunning {
-				// We call Create to make sure all the resources exist and are running.
-				if cErr := j.createResources(config); cErr != nil {
-					log.Errorf("trainingJobCreateReplicas() error; %v", cErr)
-				}
-
-				state, replicaStatuses, err := j.GetStatus()
-
-				j.status.ReplicaStatuses = replicaStatuses
-				if err != nil {
-					log.Errorf("GetStatus() for job %v returned error: %v", j.job.Metadata.Name, err)
-				}
-				// TODO(jlewi): We should update the Phase if we detect the job is done.
-				if state == spec.ReplicaStateFailed {
-					log.Errorf("Master failed Job: %v.", j.job.Metadata.Name)
-					j.status.SetPhase(spec.TfJobPhaseDone)
-					j.status.SetState(spec.StateFailed)
-				} else if state == spec.ReplicaStateSucceeded {
-					log.Infof("Master succeeded Job: %v.", j.job.Metadata.Name)
-					j.status.SetPhase(spec.TfJobPhaseDone)
-					j.status.SetState(spec.StateSucceeded)
-				} else {
-					log.V(1).Infof("Job %v status=%v", j.job.Metadata.Name, util.Pformat(j.status))
-				}
-			}
-
-			// If the phase changed we should update the TPR.
-			if err := j.updateTPRStatus(); err != nil {
-				log.Warningf("Job %v, failed to update TPR status error: %v", j.job.Metadata.Name, err)
-			}
-
-			if j.job.Status.Phase == spec.TfJobPhaseCleanUp {
-				if cErr := j.deleteResources(); cErr != nil {
-					log.Errorf("Job %v trainingJob.Delete() error; %v", j.job.Metadata.Name, cErr)
-				}
-				// j.status.SetPhase(spec.TfJobPhaseDone)
-				// Return from run because we want to stop reconciling the object.
-				return
-			}
-
-			if rerr != nil {
-				log.Errorf("failed to reconcile job %v, error: %v", j.job.Metadata.Name, rerr)
-				break
-			}
-
-			// updateTPRStatus will update the status of the TPR with c.Status if c.Status
-			// doesn't match c.Cluster.status. So you can change c.Status in order to propogate
-			// changes to the TPR status.
-			if err := j.updateTPRStatus(); err != nil {
-				log.Warningf("Job %v; failed to update TPR status error: %v", j.job.Metadata.Name, err)
-			}
-=======
 			j.reconcile(config)
->>>>>>> 0ef953be
 		}
 	}
 }

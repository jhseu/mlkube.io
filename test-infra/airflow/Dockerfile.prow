--- conflicted
+++ resolved
@@ -16,9 +16,5 @@
 #
 # TODO(jlewi) With Docker v17.0 we should just be able to use Docker
 # build args to specify the base image.
-<<<<<<< HEAD
-FROM gcr.io/mlkube-testing/airflow:v20171130-5fd7d9a-dirty-d64362
-=======
 FROM gcr.io/mlkube-testing/airflow:v20171212-08fbbb0-dirty-7c58a7
->>>>>>> cb1e0538
 ENTRYPOINT ["python", "-m", "py.airflow"]
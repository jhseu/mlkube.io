// Copyright 2018 The Kubeflow Authors
//
// Licensed under the Apache License, Version 2.0 (the "License");
// you may not use this file except in compliance with the License.
// You may obtain a copy of the License at
//
//      http://www.apache.org/licenses/LICENSE-2.0
//
// Unless required by applicable law or agreed to in writing, software
// distributed under the License is distributed on an "AS IS" BASIS,
// WITHOUT WARRANTIES OR CONDITIONS OF ANY KIND, either express or implied.
// See the License for the specific language governing permissions and
// limitations under the License.

package options

import (
	"flag"
	"time"

	"k8s.io/api/core/v1"
)

const DefaultResyncPeriod = 12 * time.Hour

// ServerOption is the main context object for the controller manager.
type ServerOption struct {
	Kubeconfig           string
	MasterURL            string
	Threadiness          int
	PrintVersion         bool
	JSONLogFormat        bool
	EnableGangScheduling bool
	Namespace            string
<<<<<<< HEAD
	MonitoringPort       int
=======
	ResyncPeriod         time.Duration
>>>>>>> d3fd7831
}

// NewServerOption creates a new CMServer with a default config.
func NewServerOption() *ServerOption {
	s := ServerOption{}
	return &s
}

// AddFlags adds flags for a specific CMServer to the specified FlagSet.
func (s *ServerOption) AddFlags(fs *flag.FlagSet) {
	fs.StringVar(&s.MasterURL, "master", "",
		`The url of the Kubernetes API server,
		 will overrides any value in kubeconfig, only required if out-of-cluster.`)

	fs.StringVar(&s.Namespace, "namespace", v1.NamespaceAll,
		`The namespace to monitor tfjobs. If unset, it monitors all namespaces cluster-wide.
                If set, it only monitors tfjobs in the given namespace.`)

	fs.IntVar(&s.Threadiness, "threadiness", 1,
		`How many threads to process the main logic`)

	fs.BoolVar(&s.PrintVersion, "version", false, "Show version and quit")

	fs.BoolVar(&s.JSONLogFormat, "json-log-format", true,
		"Set true to use json style log format. Set false to use plaintext style log format")
	fs.BoolVar(&s.EnableGangScheduling, "enable-gang-scheduling", false, "Set true to enable gang scheduling by kube-batch.")

<<<<<<< HEAD
	fs.IntVar(&s.MonitoringPort, "monitoring-port", 8443,
		`Endpoint port for displaying monitoring metrics`)
=======
	fs.DurationVar(&s.ResyncPeriod, "resyc-period", DefaultResyncPeriod, "Resync interval of the tf-operator")
>>>>>>> d3fd7831
}<|MERGE_RESOLUTION|>--- conflicted
+++ resolved
@@ -32,11 +32,8 @@
 	JSONLogFormat        bool
 	EnableGangScheduling bool
 	Namespace            string
-<<<<<<< HEAD
 	MonitoringPort       int
-=======
 	ResyncPeriod         time.Duration
->>>>>>> d3fd7831
 }
 
 // NewServerOption creates a new CMServer with a default config.
@@ -64,10 +61,7 @@
 		"Set true to use json style log format. Set false to use plaintext style log format")
 	fs.BoolVar(&s.EnableGangScheduling, "enable-gang-scheduling", false, "Set true to enable gang scheduling by kube-batch.")
 
-<<<<<<< HEAD
 	fs.IntVar(&s.MonitoringPort, "monitoring-port", 8443,
 		`Endpoint port for displaying monitoring metrics`)
-=======
 	fs.DurationVar(&s.ResyncPeriod, "resyc-period", DefaultResyncPeriod, "Resync interval of the tf-operator")
->>>>>>> d3fd7831
 }